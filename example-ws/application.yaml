app:
  name: theia-example-app
  version: "0.0.1"
  license: "Apache-2.0"
  title: "Example Theia Application"
  org: my-org
  base: manjaro
<<<<<<< HEAD
modules:
  - cpp
  - sys-manager
  - themes
=======
  base_tag: latest
parameters:
  module:
    echo: "hello world"
build:
  registry: "my-registry.my.org"
modules:
  - themes
  - sys-manager
>>>>>>> 16f298d2
<|MERGE_RESOLUTION|>--- conflicted
+++ resolved
@@ -5,12 +5,6 @@
   title: "Example Theia Application"
   org: my-org
   base: manjaro
-<<<<<<< HEAD
-modules:
-  - cpp
-  - sys-manager
-  - themes
-=======
   base_tag: latest
 parameters:
   module:
@@ -19,5 +13,4 @@
   registry: "my-registry.my.org"
 modules:
   - themes
-  - sys-manager
->>>>>>> 16f298d2
+  - sys-manager