--- conflicted
+++ resolved
@@ -129,14 +129,8 @@
 
 ## Supported base systems
 
-<<<<<<< HEAD
-- manjaro
+- archlinux
 - debian
-=======
-| Base      | Use Case                           |
-| --------- | ---------------------------------- |
-| archlinux | Cutting edge development platform. |
->>>>>>> d8198045
 
 ## Versioning
 
